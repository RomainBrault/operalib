"""
:mod:`operalib.ridge` implements Operator-Valued Kernel ridge
regression.
"""
# Author: Romain Brault <romain.brault@telecom-paristech.fr> with help from
#         the scikit-learn community.
#         Maxime Sangnier <maxime.sangnier@gmail.com>
# License: MIT

from scipy.optimize import fmin_l_bfgs_b
<<<<<<< HEAD
from numpy import reshape, eye, zeros, any, isnan, reshape
=======
from scipy.sparse.linalg import LinearOperator
from numpy import reshape, eye, zeros, empty, dot
>>>>>>> b89d76ef

from sklearn.base import BaseEstimator, RegressorMixin
from sklearn.utils import check_X_y, check_array
from sklearn.utils.validation import check_is_fitted

from sklearn.metrics.pairwise import rbf_kernel

from .metrics import first_periodic_kernel
from .kernels import DecomposableKernel
from .risk import KernelRidgeRisk
from .signal import get_period

# When adding a new kernel, update this table and the _get_kernel_map method
PAIRWISE_KERNEL_FUNCTIONS = {
    'DGauss': DecomposableKernel,
    'DPeriodic': DecomposableKernel, }


class _SemisupLinop:

    def __init__(self, lbda2, B, L, p):
        self.lbda2 = lbda2
        self.B = B.ravel()
        self.L = L
        self.p = p
        self.ns = B.shape[0] - L.shape[0]
        self.ls = L.shape[0]

    def _dot_U(self, vec):
        mat = vec.reshape((self.ns + self.ls, self.p))
        res = empty((self.ns + self.ls, mat.shape[1]))
        res[self.B, :] = mat[self.B, :]
        res[~self.B, :] = self.lbda2 * dot(self.L, mat[~self.B, :])

        return res.ravel()

    def _dot_J(self, vec):
        mat = vec.reshape((self.ns + self.ls, self.p))
        res = mat[self.B, :]

        return res.ravel()

    def gen(self):
        shape_U = ((self.ns + self.ls) * self.p, (self.ns + self.ls) * self.p)
        shape_J = (self.ns * self.p, (self.ns + self.ls) * self.p)

        # return U, J
        return (LinearOperator(shape_U,
                               matvec=lambda b: self._dot_U(b),
                               rmatvec=lambda b: self._dot_U(b)),
                LinearOperator(shape_J,
                               matvec=lambda b: self._dot_J(b),
                               rmatvec=lambda b: self._dot_J(b)))


class Ridge(BaseEstimator, RegressorMixin):
    """Operator-Valued kernel ridge regression.

    Operator-Valued kernel ridge regression (OVKRR) combines ridge regression
    (linear least squares with l2-norm regularization) with the (OV)kernel
    trick. It learns a linear function in the space induced by the
    respective kernel and the data. For non-linear kernels, this corresponds to
    a non-linear function in the original space.

    The form of the model learned by OVKRR is identical to support vector
    regression (SVR). However, different loss functions are used: OVKRR uses
    squared error loss while support vector regression uses epsilon-insensitive
    loss, both combined with l2 regularization. In contrast to SVR, fitting a
    OVKRR model can be done in closed-form and is typically faster for
    medium-sized datasets. On the other  hand, the learned model is non-sparse
    and thus slower than SVR, which learns a sparse model for epsilon > 0, at
    prediction-time.

    Optimization problem solved for learning:
    .. math::
        \min_{h \in \mathcal H}~ \frac{\lambda}{2} \|h\|_{\mathcal H}^2 +
        \frac{1}{np} \sum_{i=1}^n \|y_j - h(x_i)\|_{\mathcal Y}^2 +
        \frac{\lambda_m}{2} \sum_{i=1}^n W_{ij}
        \|h(x_i) - h(x_j)\|_{\mathcal Y}^2

    Attributes
    ----------
    dual_coef_ : array, shape = [n_samples x n_targest]
        Weight vector(s) in kernel space

    linop_ : callable
        Callable which associate to the training points X the Gram matrix (the
        Gram matrix being a LinearOperator)

    A_ : array, shape = [n_targets, n_targets]
        Set when Linear operator used by the decomposable kernel is default or
        None.

    L_ : array, shape = [n_samples_miss, n_samples_miss]
        Graph Laplacian of data with missing targets (semi-supervised
        learning).

    period_ : float
        Set when period used by the First periodic kernel is 'autocorr'.

    solver_res_ : any
        Raw results returned by the solver.

    References
    ----------
    * Micchelli, Charles A., and Massimiliano Pontil.
      "On learning vector-valued functions." Neural computation
      17.1 (2005): 177-204.

    * Alvarez, Mauricio A., Lorenzo Rosasco, and Neil D. Lawrence.
      "Kernels for vector-valued functions: A review." arXiv preprint
      arXiv:1106.6251 (2011). APA

    * Brouard Céline, d'Alché-Buc Florence and Szafranski Marie.
      "Input Output Kernel Regression," Hal preprint
      hal-01216708 (2015).


    See also
    --------
    sklearn.Ridge
        Linear ridge regression.
    sklearn.KernelRidge
        Kernel ridge regression.
    sklearn.SVR
        Support Vector Regression implemented using libsvm.

    Examples
    --------
    >>> import operalib as ovk
    >>> import numpy as np
    >>> n_samples, n_features, n_targets = 10, 5, 5
    >>> rng = np.random.RandomState(0)
    >>> y = rng.randn(n_samples, n_targets)
    >>> X = rng.randn(n_samples, n_features)
    >>> clf = ovk.Ridge('DGauss', lbda=1.0)
    >>> clf.fit(X, y)  # doctest: +NORMALIZE_WHITESPACE +ELLIPSIS
    Ridge(A=None, autocorr_params=None, gamma=None, kernel='DGauss',
       lbda=1.0, period='autocorr',
       solver=<function fmin_l_bfgs_b at ...>, solver_params=None,
       theta=0.7)
    """

    def __init__(self,
                 kernel='DGauss', lbda=1e-5, lbda_m=0.,
                 A=None, gamma=None, theta=0.7, period='autocorr',
                 autocorr_params=None,
                 solver=fmin_l_bfgs_b, solver_params=None):
        """Initialize OVK ridge regression model.

        Parameters
        ----------

        kernel : {string, callable}, default='DGauss'
            Kernel mapping used internally. A callable should accept two
            arguments, and should return a LinearOperator.

        lbda : {float}, default=1e-5
            Small positive values of lbda improve the conditioning of the
            problem and reduce the variance of the estimates.  Lbda corresponds
            to ``(2*C)^-1`` in other linear models such as LogisticRegression
            or LinearSVC.

        lbda_m : {float}, default=0.
            Regularization parameter for quadratic penalty on data with missing
            targets.

        A : {LinearOperator, array-like, sparse matrix}, default=None
            Linear operator used by the decomposable kernel. If default is
            None, wich is set to identity matrix of size y.shape[1] when
            fitting.

        gamma : {float}, default=None.
            Gamma parameter for the Decomposable Gaussian kernel.
            Ignored by other kernels.

        theta : {float}, default=.7
            Theta parameter for the Decomposable First Periodic kernel.
            Ignored by other kernels.

        period : {float}, default=default_period
            Period parameter for the First periodic kernel. If optional modules
            have been imported then default_period is 2 * pi. Otherwise it uses
            autocorrelation methods to determine the period.

        solver : {callable}, default=scipy.optimize.fmin_l_bfgs_b
            Solver able to find the minimum of the ridge problem.
            scipy.optimize.fmin_l_bfgs_b(*solver_params)[0] must return the
            optimal solution.

        autocorr_params : {mapping of string to any}
            Additional parameters (keyword arguments) for the period detection
            for periodic kernels. If None, parameter choice is left to the
            period detection method.

        solver_params : {mapping of string to any}, optional
            Additional parameters (keyword arguments) for solver function
            passed as callable object.
        """
        self.kernel = kernel
        self.lbda = lbda
        self.lbda_m = lbda_m
        self.A = A
        self.gamma = gamma
        self.theta = theta
        self.period = period
        self.autocorr_params = autocorr_params
        self.solver = solver
        self.solver_params = solver_params

    def _validate_params(self):
        # check on self.kernel is performed in method __get_kernel
        if self.lbda < 0:
            raise ValueError('lbda must be positive')
        if self.lbda_m < 0:
            raise ValueError('lbda_m must be positive')
        # if self.A < 0: # Check whether A is S PD would be really expensive
        #     raise ValueError('A must be a symmetric positive operator')
        if self.gamma is not None:
            if self.gamma < 0:
                raise ValueError('sigma must be positive or default (None)')
        if self.theta < 0:
            raise ValueError('theta must be positive')
        if isinstance(self.period, (int, float)):
            if self.period < 0:
                raise ValueError('period must be positive')
        # TODO, add supported solver check

    def _default_decomposable_op(self, y):
        # TODO: check NaN values (semi-sup learning)
        if self.A is not None:
            return self.A
        elif y.ndim == 2:
            return eye(y.shape[1])
        else:
            return eye(1)

    def _default_period(self, X, y):
        if self.period is 'autocorr':
            autocorr_params = self.autocorr_params or {}
            return get_period(X, y, **autocorr_params)
        elif isinstance(self.period, (int, float)):
            return self.period
        else:
            raise ValueError('period must be a positive number or a valid '
                             'string')

    def _get_kernel_map(self, X, y):
        # When adding a new kernel, update this table and the _get_kernel_map
        # method
        if callable(self.kernel):
            ov_kernel = self.kernel
        elif type(self.kernel) is str:
            # 1) check string and assign the right parameters
            if self.kernel == 'DGauss':
                self.A_ = self._default_decomposable_op(y)
                kernel_params = {'A': self.A_, 'scalar_kernel': rbf_kernel,
                                 'scalar_kernel_params': {'gamma': self.gamma}}
            elif self.kernel == 'DPeriodic':
                self.A_ = self._default_decomposable_op(y)
                self.period_ = self._default_period(X, y)
                kernel_params = {'A': self.A_,
                                 'scalar_kernel': first_periodic_kernel,
                                 'scalar_kernel_params': {'gamma': self.theta,
                                                          'period':
                                                          self.period_}, }
            else:
                raise NotImplemented('unsupported kernel')
            # 2) Uses lookup table to select the right kernel from string
            ov_kernel = PAIRWISE_KERNEL_FUNCTIONS[self.kernel](**kernel_params)
        else:
            raise NotImplemented('unsupported kernel')
        return ov_kernel(X)

    def _decision_function(self, X):
        pred = self.linop_(X) * self.dual_coefs_

        return reshape(pred, (X.shape[0], self.linop_.p)) \
            if self.linop_.p > 1 else pred

    def fit(self, X, y):
        """Fit OVK ridge regression model.

        Parameters
        ----------
        X : {array-like, sparse matrix}, shape = [n_samples, n_features]
            Training data.

        y : {array-like}, shape = [n_samples] or [n_samples, n_targets]
            Target values. numpy.NaN for missing targets (semi-supervised
            learning).

        Returns
        -------
        self : returns an instance of self.
        """
        X, y = check_X_y(X, y, ['csr', 'csc', 'coo'],
                         y_numeric=True, multi_output=True)
        self._validate_params()

        solver_params = self.solver_params or {}

        # TODO: compute graph Laplacian

        self.linop_ = self._get_kernel_map(X, y)
        Gram = self.linop_(X)
        risk = KernelRidgeRisk(self.lbda)

        if not self.L:
            is_sup = not(any(isnan(y), axis=1))
        else:
            is_sup = [True] * Gram.shape[0]
        weight, zeronan = _Semisuplinop(self.lbda_m, is_sup, self.L_,
                                        y.shape[1]).gen()

        self.solver_res_ = fmin_l_bfgs_b(risk.functional_grad_val,
                                         zeros(Gram.shape[1]),
                                         args=(y.ravel(), Gram, weight,
                                               zeronan),
                                         *solver_params)
        self.dual_coefs_ = self.solver_res_[0]
        return self

    def predict(self, X):
        """Predict using the OVK ridge model.

        Parameters
        ----------
        X : {array-like, sparse matrix}, shape = [n_samples, n_features]
            Samples.

        Returns
        -------
        C : {array}, shape = [n_samples] or [n_samples, n_targets]
            Returns predicted values.
        """
        check_is_fitted(self, ['dual_coefs_', 'linop_'], all_or_any=all)
        X = check_array(X)
        return self._decision_function(X)<|MERGE_RESOLUTION|>--- conflicted
+++ resolved
@@ -8,12 +8,8 @@
 # License: MIT
 
 from scipy.optimize import fmin_l_bfgs_b
-<<<<<<< HEAD
-from numpy import reshape, eye, zeros, any, isnan, reshape
-=======
 from scipy.sparse.linalg import LinearOperator
-from numpy import reshape, eye, zeros, empty, dot
->>>>>>> b89d76ef
+from numpy import reshape, eye, zeros, empty, dot, any, isnan
 
 from sklearn.base import BaseEstimator, RegressorMixin
 from sklearn.utils import check_X_y, check_array
