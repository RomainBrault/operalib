"""
:mod:`operalib.ridge` implements Operator-Valued Kernel ridge
regression.
"""
# Author: Romain Brault <romain.brault@telecom-paristech.fr> with help from
#         the scikit-learn community.
#         Maxime Sangnier <maxime.sangnier@gmail.com>
# License: MIT

from scipy.optimize import fmin_l_bfgs_b
from scipy.sparse.linalg import LinearOperator
from numpy import reshape, eye, zeros, empty, dot, all, isnan, diag

from sklearn.base import BaseEstimator, RegressorMixin
from sklearn.utils import check_X_y, check_array
from sklearn.utils.validation import check_is_fitted
from sklearn.metrics.pairwise import rbf_kernel

from .metrics import first_periodic_kernel
from .kernels import DecomposableKernel, RBFCurlFreeKernel
from .risk import OVKRidgeRisk
from .signal import get_period

# When adding a new kernel, update this table and the _get_kernel_map method
PAIRWISE_KERNEL_FUNCTIONS = {
    'DGauss': DecomposableKernel,
    'DPeriodic': DecomposableKernel,
    'CurlF': RBFCurlFreeKernel}


<<<<<<< HEAD
def _graph_Laplacian(similarities):
    return diag(similarities.sum(axis=1)) - similarities


class _SemisupLinop:

    def __init__(self, lbda2, is_sup, L, p):
        self.lbda2 = lbda2
        self.is_sup = is_sup.ravel()
        self.L = L
        self.p = p
        self.ns = is_sup.shape[0] - L.shape[0]
        self.ls = L.shape[0]

    def _dot_U(self, vec):
        mat = vec.reshape((self.ns + self.ls, self.p))
        res = empty((self.ns + self.ls, self.p))
        res[self.is_sup, :] = mat[self.is_sup, :]
        res[~self.is_sup, :] = self.lbda2 * dot(self.L, mat[~self.is_sup, :])

        return res.ravel()

    def _dot_JT(self, vec):
        mat = vec.reshape((self.ns + self.ls, self.p))
        res = empty((self.ns + self.ls, self.p))
        res[self.is_sup, :] = mat[self.is_sup, :]
        res[~self.is_sup, :] = 0

        return res.ravel()

    def gen(self):
        shape_U = ((self.ns + self.ls) * self.p, (self.ns + self.ls) * self.p)
        shape_JT = ((self.ns + self.ls) * self.p, (self.ns + self.ls) * self.p)

        # return U, JT
        return (LinearOperator(shape_U,
                               matvec=lambda b: self._dot_U(b),
                               rmatvec=lambda b: self._dot_U(b)),
                LinearOperator(shape_JT,
                               matvec=lambda b: self._dot_JT(b),
                               rmatvec=lambda b: self._dot_JT(b)))


class Ridge(BaseEstimator, RegressorMixin):
    u"""Operator-Valued kernel ridge regression.
=======
class OVKRidge(BaseEstimator, RegressorMixin):
    """Operator-Valued kernel ridge regression.
>>>>>>> eee7c13d

    Operator-Valued kernel ridge regression (OVKRR) combines ridge regression
    (linear least squares with l2-norm regularization) with the (OV)kernel
    trick. It learns a linear function in the space induced by the
    respective kernel and the data. For non-linear kernels, this corresponds to
    a non-linear function in the original space.

    The form of the model learned by OVKRR is identical to support vector
    regression (SVR). However, different loss functions are used: OVKRR uses
    squared error loss while support vector regression uses epsilon-insensitive
    loss, both combined with l2 regularization. In contrast to SVR, fitting a
    OVKRR model can be done in closed-form and is typically faster for
    medium-sized datasets. On the other  hand, the learned model is non-sparse
    and thus slower than SVR, which learns a sparse model for epsilon > 0, at
    prediction-time.

    Optimization problem solved for learning:
    .. math::
        \min_{h \in \mathcal H}~ \frac{\lambda}{2} \|h\|_{\mathcal H}^2 +
        \frac{1}{np} \sum_{i=1}^n \|y_j - h(x_i)\|_{\mathcal Y}^2 +
        \frac{\lambda_m}{2} \sum_{i=1}^n W_{ij}
        \|h(x_i) - h(x_j)\|_{\mathcal Y}^2

    Attributes
    ----------
    dual_coef_ : array, shape = [n_samples x n_targest]
        Weight vector(s) in kernel space

    linop_ : callable
        Callable which associate to the training points X the Gram matrix (the
        Gram matrix being a LinearOperator)

    A_ : array, shape = [n_targets, n_targets]
        Set when Linear operator used by the decomposable kernel is default or
        None.

    L_ : array, shape = [n_samples_miss, n_samples_miss]
        Graph Laplacian of data with missing targets (semi-supervised
        learning).

    period_ : float
        Set when period used by the First periodic kernel is 'autocorr'.

    solver_res_ : any
        Raw results returned by the solver.

    References
    ----------
    * Micchelli, Charles A., and Massimiliano Pontil.
      "On learning vector-valued functions." Neural computation
      17.1 (2005): 177-204.

    * Alvarez, Mauricio A., Lorenzo Rosasco, and Neil D. Lawrence.
      "Kernels for vector-valued functions: A review." arXiv preprint
      arXiv:1106.6251 (2011). APA

    * Brouard Celine, d'Alche-Buc Florence and Szafranski Marie.
      "Input Output Kernel Regression," Hal preprint
      hal-01216708 (2015).


    See also
    --------
    sklearn.OVKRidge
        Linear ridge regression.
    sklearn.KernelOVKRidge
        Kernel ridge regression.
    sklearn.SVR
        Support Vector Regression implemented using libsvm.

    Examples
    --------
    >>> import operalib as ovk
    >>> import numpy as np
    >>> n_samples, n_features, n_targets = 10, 5, 5
    >>> rng = np.random.RandomState(0)
    >>> y = rng.randn(n_samples, n_targets)
    >>> X = rng.randn(n_samples, n_features)
    >>> clf = ovk.OVKRidge('DGauss', lbda=1.0)
    >>> clf.fit(X, y)  # doctest: +NORMALIZE_WHITESPACE +ELLIPSIS
    OVKRidge(A=None, autocorr_params=None, gamma=None, kernel='DGauss',
       lbda=1.0, period='autocorr',
       solver=<function fmin_l_bfgs_b at ...>, solver_params=None,
       theta=0.7)
    """

    def __init__(self,
<<<<<<< HEAD
                 kernel='DGauss', lbda=1e-5, lbda_m=0.,
                 A=None, gamma=None, gamma_m=None, theta=0.7,
                 period='autocorr', autocorr_params=None,
=======
                 ovkernel='DGauss', lbda=1e-5,
                 A=None, gamma=None, theta=0.7, period='autocorr',
                 autocorr_params=None,
>>>>>>> eee7c13d
                 solver=fmin_l_bfgs_b, solver_params=None):
        """Initialize OVK ridge regression model.

        Parameters
        ----------

        ovkernel : {string, callable}, default='DGauss'
            Kernel mapping used internally. A callable should accept two
            arguments, and should return a LinearOperator.

        lbda : {float}, default=1e-5
            Small positive values of lbda improve the conditioning of the
            problem and reduce the variance of the estimates.  Lbda corresponds
            to ``(2*C)^-1`` in other linear models such as LogisticRegression
            or LinearSVC.

        lbda_m : {float}, default=0.
            Regularization parameter for quadratic penalty on data with missing
            targets.

        A : {LinearOperator, array-like, sparse matrix}, default=None
            Linear operator used by the decomposable kernel. If default is
            None, wich is set to identity matrix of size y.shape[1] when
            fitting.

        gamma : {float}, default=None.
            Gamma parameter for the Decomposable Gaussian kernel.
            Ignored by other kernels.

        gamma_m : {float}, default=None.
            Gamma parameter for the graph Laplacian inducing penalty on data
            with missing targets.

        theta : {float}, default=.7
            Theta parameter for the Decomposable First Periodic kernel.
            Ignored by other kernels.

        period : {float}, default=default_period
            Period parameter for the First periodic kernel. If optional modules
            have been imported then default_period is 2 * pi. Otherwise it uses
            autocorrelation methods to determine the period.

        solver : {callable}, default=scipy.optimize.fmin_l_bfgs_b
            Solver able to find the minimum of the ridge problem.
            scipy.optimize.fmin_l_bfgs_b(*solver_params)[0] must return the
            optimal solution.

        autocorr_params : {mapping of string to any}
            Additional parameters (keyword arguments) for the period detection
            for periodic kernels. If None, parameter choice is left to the
            period detection method.

        solver_params : {mapping of string to any}, optional
            Additional parameters (keyword arguments) for solver function
            passed as callable object.
        """
        self.ovkernel = ovkernel
        self.lbda = lbda
        self.lbda_m = lbda_m
        self.A = A
        self.gamma = gamma
        self.gamma_m = gamma_m
        self.theta = theta
        self.period = period
        self.autocorr_params = autocorr_params
        self.solver = solver
        self.solver_params = solver_params

    def _validate_params(self):
        # check on self.ovkernel is performed in method __get_kernel
        if self.lbda < 0:
            raise ValueError('lbda must be positive')
        if self.lbda_m < 0:
            raise ValueError('lbda_m must be positive')
        # if self.A < 0: # Check whether A is S PD would be really expensive
        #     raise ValueError('A must be a symmetric positive operator')
        if self.gamma is not None:
            if self.gamma < 0:
                raise ValueError('sigma must be positive or default (None)')
        if self.theta < 0:
            raise ValueError('theta must be positive')
        if isinstance(self.period, (int, float)):
            if self.period < 0:
                raise ValueError('period must be positive')
        # TODO, add supported solver check

    def _default_decomposable_op(self, y):
        # TODO: check NaN values (semi-sup learning)
        if self.A is not None:
            return self.A
        elif y.ndim == 2:
            return eye(y.shape[1])
        else:
            return eye(1)

    def _default_period(self, X, y):
        if self.period is 'autocorr':
            autocorr_params = self.autocorr_params or {}
            return get_period(X, y, **autocorr_params)
        elif isinstance(self.period, (int, float)):
            return self.period
        else:
            raise ValueError('period must be a positive number or a valid '
                             'string')

    def _get_kernel_map(self, X, y):
        # When adding a new kernel, update this table and the _get_kernel_map
        # method
        if callable(self.ovkernel):
            ov_kernel = self.ovkernel
        elif type(self.ovkernel) is str:
            # 1) check string and assign the right parameters
            if self.ovkernel == 'DGauss':
                self.A_ = self._default_decomposable_op(y)
                kernel_params = {'A': self.A_, 'scalar_kernel': rbf_kernel,
                                 'scalar_kernel_params': {'gamma': self.gamma}}
            elif self.ovkernel == 'DPeriodic':
                self.A_ = self._default_decomposable_op(y)
                self.period_ = self._default_period(X, y)
                kernel_params = {'A': self.A_,
                                 'scalar_kernel': first_periodic_kernel,
                                 'scalar_kernel_params': {'gamma': self.theta,
                                                          'period':
                                                          self.period_}, }
            elif self.ovkernel == 'CurlF':
                kernel_params = {'gamma': self.gamma}
            else:
                raise NotImplemented('unsupported kernel')
            # 2) Uses lookup table to select the right kernel from string
            ov_kernel = PAIRWISE_KERNEL_FUNCTIONS[self.ovkernel](**kernel_params)
        else:
            raise NotImplemented('unsupported kernel')
        return ov_kernel(X)

    def _decision_function(self, X):
        pred = self.linop_(X) * self.dual_coefs_

        return reshape(pred, (X.shape[0], self.linop_.p)) \
            if self.linop_.p > 1 else pred

    def fit(self, X, y):
        """Fit OVK ridge regression model.

        Parameters
        ----------
        X : {array-like, sparse matrix}, shape = [n_samples, n_features]
            Training data.

        y : {array-like}, shape = [n_samples] or [n_samples, n_targets]
            Target values. numpy.NaN for missing targets (semi-supervised
            learning).

        Returns
        -------
        self : returns an instance of self.
        """
        # X, y = check_X_y(X, y, ['csr', 'csc', 'coo'],
        #                  y_numeric=True, multi_output=False,
        #                  force_all_finite=False)
        self._validate_params()

        solver_params = self.solver_params or {}

        # TODO: compute graph Laplacian

        self.linop_ = self._get_kernel_map(X, y)
        Gram = self.linop_(X)
<<<<<<< HEAD
        risk = KernelRidgeRisk(self.lbda)

        if y.ndim > 1:
            is_sup = ~all(isnan(y), axis=1)
        else:
            is_sup = ~isnan(y)

        # print(is_sup.size)
        # if
        #     raise ValueError("Unknown label type: %r" % y_type)
        if sum(~is_sup) > 0:
            self.L_ = _graph_Laplacian(rbf_kernel(X[~is_sup, :],
                                                  gamma=self.gamma_m))
        else:
            self.L_ = empty((0, 0))

        p = y.shape[1] if y.ndim > 1 else 1
        weight, zeronan = _SemisupLinop(self.lbda_m, is_sup, self.L_, p).gen()

        self.solver_res_ = fmin_l_bfgs_b(risk.functional_grad_val,
                                         zeros(Gram.shape[1]),
                                         args=(y.ravel(), Gram, weight,
                                               zeronan),
                                         *solver_params)
=======
        risk = OVKRidgeRisk(self.lbda)
        self.solver_res_ = fmin_l_bfgs_b(risk.functional_grad_val,
                                         zeros(Gram.shape[1]),
                                         args=(y.ravel(), Gram),
                                         **solver_params)
>>>>>>> eee7c13d
        self.dual_coefs_ = self.solver_res_[0]
        return self

    def predict(self, X):
        """Predict using the OVK ridge model.

        Parameters
        ----------
        X : {array-like, sparse matrix}, shape = [n_samples, n_features]
            Samples.

        Returns
        -------
        C : {array}, shape = [n_samples] or [n_samples, n_targets]
            Returns predicted values.
        """
        check_is_fitted(self, ['dual_coefs_', 'linop_'], all_or_any=all)
        X = check_array(X)
        return self._decision_function(X)<|MERGE_RESOLUTION|>--- conflicted
+++ resolved
@@ -9,10 +9,11 @@
 
 from scipy.optimize import fmin_l_bfgs_b
 from scipy.sparse.linalg import LinearOperator
-from numpy import reshape, eye, zeros, empty, dot, all, isnan, diag
+from numpy import (reshape, eye, zeros, empty, dot, all, isnan, diag, number,
+                   issubdtype)
 
 from sklearn.base import BaseEstimator, RegressorMixin
-from sklearn.utils import check_X_y, check_array
+from sklearn.utils import check_array
 from sklearn.utils.validation import check_is_fitted
 from sklearn.metrics.pairwise import rbf_kernel
 
@@ -28,7 +29,6 @@
     'CurlF': RBFCurlFreeKernel}
 
 
-<<<<<<< HEAD
 def _graph_Laplacian(similarities):
     return diag(similarities.sum(axis=1)) - similarities
 
@@ -72,12 +72,8 @@
                                rmatvec=lambda b: self._dot_JT(b)))
 
 
-class Ridge(BaseEstimator, RegressorMixin):
-    u"""Operator-Valued kernel ridge regression.
-=======
 class OVKRidge(BaseEstimator, RegressorMixin):
     """Operator-Valued kernel ridge regression.
->>>>>>> eee7c13d
 
     Operator-Valued kernel ridge regression (OVKRR) combines ridge regression
     (linear least squares with l2-norm regularization) with the (OV)kernel
@@ -165,15 +161,9 @@
     """
 
     def __init__(self,
-<<<<<<< HEAD
-                 kernel='DGauss', lbda=1e-5, lbda_m=0.,
+                 ovkernel='DGauss', lbda=1e-5, lbda_m=0.,
                  A=None, gamma=None, gamma_m=None, theta=0.7,
                  period='autocorr', autocorr_params=None,
-=======
-                 ovkernel='DGauss', lbda=1e-5,
-                 A=None, gamma=None, theta=0.7, period='autocorr',
-                 autocorr_params=None,
->>>>>>> eee7c13d
                  solver=fmin_l_bfgs_b, solver_params=None):
         """Initialize OVK ridge regression model.
 
@@ -283,7 +273,7 @@
         # When adding a new kernel, update this table and the _get_kernel_map
         # method
         if callable(self.ovkernel):
-            ov_kernel = self.ovkernel
+            ovkernel = self.ovkernel
         elif type(self.ovkernel) is str:
             # 1) check string and assign the right parameters
             if self.ovkernel == 'DGauss':
@@ -303,10 +293,11 @@
             else:
                 raise NotImplemented('unsupported kernel')
             # 2) Uses lookup table to select the right kernel from string
-            ov_kernel = PAIRWISE_KERNEL_FUNCTIONS[self.ovkernel](**kernel_params)
+            ovkernel = PAIRWISE_KERNEL_FUNCTIONS[self.ovkernel](
+                **kernel_params)
         else:
             raise NotImplemented('unsupported kernel')
-        return ov_kernel(X)
+        return ovkernel(X)
 
     def _decision_function(self, X):
         pred = self.linop_(X) * self.dual_coefs_
@@ -330,28 +321,28 @@
         -------
         self : returns an instance of self.
         """
-        # X, y = check_X_y(X, y, ['csr', 'csc', 'coo'],
-        #                  y_numeric=True, multi_output=False,
-        #                  force_all_finite=False)
+        X = check_array(X, force_all_finite=True, accept_sparse=False,
+                        ensure_2d=True)
+        y = check_array(y, force_all_finite=False, accept_sparse=False,
+                        ensure_2d=False)
+        if y.ndim == 1:
+            y = check_array(y, force_all_finite=True, accept_sparse=False,
+                            ensure_2d=False)
         self._validate_params()
 
         solver_params = self.solver_params or {}
-
-        # TODO: compute graph Laplacian
 
         self.linop_ = self._get_kernel_map(X, y)
         Gram = self.linop_(X)
-<<<<<<< HEAD
-        risk = KernelRidgeRisk(self.lbda)
-
+        risk = OVKRidgeRisk(self.lbda)
+
+        if not issubdtype(y.dtype, number):
+            raise ValueError("Unknown label type: %r" % y.dtype)
         if y.ndim > 1:
             is_sup = ~all(isnan(y), axis=1)
         else:
             is_sup = ~isnan(y)
 
-        # print(is_sup.size)
-        # if
-        #     raise ValueError("Unknown label type: %r" % y_type)
         if sum(~is_sup) > 0:
             self.L_ = _graph_Laplacian(rbf_kernel(X[~is_sup, :],
                                                   gamma=self.gamma_m))
@@ -366,13 +357,6 @@
                                          args=(y.ravel(), Gram, weight,
                                                zeronan),
                                          *solver_params)
-=======
-        risk = OVKRidgeRisk(self.lbda)
-        self.solver_res_ = fmin_l_bfgs_b(risk.functional_grad_val,
-                                         zeros(Gram.shape[1]),
-                                         args=(y.ravel(), Gram),
-                                         **solver_params)
->>>>>>> eee7c13d
         self.dual_coefs_ = self.solver_res_[0]
         return self
 
@@ -390,5 +374,6 @@
             Returns predicted values.
         """
         check_is_fitted(self, ['dual_coefs_', 'linop_'], all_or_any=all)
-        X = check_array(X)
+        X = check_array(X, force_all_finite=True, accept_sparse=False,
+                        ensure_2d=True)
         return self._decision_function(X)